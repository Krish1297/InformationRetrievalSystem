# --------------------------------------------------------------------------------
# Information Retrieval SS2024 - Practical Assignment Template
# --------------------------------------------------------------------------------
# This Python template is provided as a starting point for your assignments PR02-04.
# It serves as a base for a very rudimentary text-based information retrieval system.
#
# Please keep all instructions from the task description in mind.
# Especially, avoid changing the base structure, function or class names or the
# underlying program logic. This is necessary to run automated tests on your code.
#
# Instructions:
# 1. Read through the whole template to understand the expected workflow and outputs.
# 2. Implement the required functions and classes, filling in your code where indicated.
# 3. Test your code to ensure functionality and correct handling of edge cases.
#
# Good luck!


import json
import os
import re
import cleanup
import extraction
import models
import porter
from document import Document

# Important paths:
RAW_DATA_PATH = 'raw_data'
DATA_PATH = 'data'
COLLECTION_PATH = os.path.join(DATA_PATH, 'my_collection.json')
STOPWORD_FILE_PATH = os.path.join(DATA_PATH, 'stopwords.json')

# Menu choices:
(CHOICE_LIST, CHOICE_SEARCH, CHOICE_EXTRACT, CHOICE_UPDATE_STOP_WORDS, CHOICE_SET_MODEL, CHOICE_SHOW_DOCUMENT,
 CHOICE_EXIT) = 1, 2, 3, 4, 5, 6, 9
MODEL_BOOL_LIN, MODEL_BOOL_INV, MODEL_BOOL_SIG, MODEL_FUZZY, MODEL_VECTOR = 1, 2, 3, 4, 5
SW_METHOD_LIST, SW_METHOD_CROUCH = 1, 2


class InformationRetrievalSystem(object):
    def __init__(self):
        if not os.path.isdir(DATA_PATH):
            os.makedirs(DATA_PATH)

        # Collection of documents, initially empty.
        try:
            self.collection = extraction.load_collection_from_json(COLLECTION_PATH)
        except FileNotFoundError:
            print('No previous collection was found. Creating empty one.')
            self.collection = []

        # Stopword list, initially empty.
        try:
            with open(STOPWORD_FILE_PATH, 'r') as f:
                self.stop_word_list = json.load(f)
        except FileNotFoundError:
            print('No stopword list was found.')
            self.stop_word_list = []

        self.model = None  # Saves the current IR model in use.
        self.output_k = 5  # Controls how many results should be shown for a query.


    def main_menu(self):
        """
        Provides the main loop of the CLI menu that the user interacts with.
        """
        while True:
            print(f'Current retrieval model: {self.model}')
            print(f'Current collection: {len(self.collection)} documents')
            print()
            print('Please choose an option:')
            print(f'{CHOICE_LIST} - List documents')
            print(f'{CHOICE_SEARCH} - Search for term')
            print(f'{CHOICE_EXTRACT} - Build collection')
            print(f'{CHOICE_UPDATE_STOP_WORDS} - Rebuild stopword list')
            print(f'{CHOICE_SET_MODEL} - Set model')
            print(f'{CHOICE_SHOW_DOCUMENT} - Show a specific document')
            print(f'{CHOICE_EXIT} - Exit')
            action_choice = int(input('Enter choice: '))

            if action_choice == CHOICE_LIST:
                # List documents in CLI.
                if self.collection:
                    for document in self.collection:
                        print(document)
                else:
                    print('No documents.')
                print()

            elif action_choice == CHOICE_SEARCH:
                # Read a query string from the CLI and search for it.

                # Determine desired search parameters:
                SEARCH_NORMAL, SEARCH_SW, SEARCH_STEM, SEARCH_SW_STEM = 1, 2, 3, 4
                print('Search options:')
                print(f'{SEARCH_NORMAL} - Standard search (default)')
                print(f'{SEARCH_SW} - Search documents with removed stopwords')
                print(f'{SEARCH_STEM} - Search documents with stemmed terms')
                print(f'{SEARCH_SW_STEM} - Search documents with removed stopwords AND stemmed terms')
                search_mode = int(input('Enter choice: '))
                stop_word_filtering = (search_mode == SEARCH_SW) or (search_mode == SEARCH_SW_STEM)
                stemming = (search_mode == SEARCH_STEM) or (search_mode == SEARCH_SW_STEM)

                # Actual query processing begins here:
                query = input('Query: ')
                if stemming:
                    query = porter.stem_query_terms(query)

                if isinstance(self.model, models.InvertedListBooleanModel):
                    results = self.inverted_list_search(query, stemming, stop_word_filtering)
                elif isinstance(self.model, models.VectorSpaceModel):
                    results = self.buckley_lewit_search(query, stemming, stop_word_filtering)
                elif isinstance(self.model, models.SignatureBasedBooleanModel):
                    results = self.signature_search(query, stemming, stop_word_filtering)
                else:
                    results = self.basic_query_search(query, stemming, stop_word_filtering)

                # Output of results:
                for (score, document) in results:
                    print(f'{score}: {document}')

                # Output of quality metrics:
                print()
                print(f'precision: {self.calculate_precision(query, results)}')
                print(f'recall: {self.calculate_recall(query, results)}')

            elif action_choice == CHOICE_EXTRACT:
                # Extract document collection from text file.

                raw_collection_file = os.path.join(RAW_DATA_PATH, 'aesopa10.txt')
                self.collection = extraction.extract_collection(raw_collection_file)
                assert isinstance(self.collection, list)
                assert all(isinstance(d, Document) for d in self.collection)

                if input('Should stopwords be filtered? [y/N]: ') == 'y':
                    cleanup.filter_collection(self.collection)

                if input('Should stemming be performed? [y/N]: ') == 'y':
                    porter.stem_all_documents(self.collection)

                extraction.save_collection_as_json(self.collection, COLLECTION_PATH)
                print('Done.\n')

            elif action_choice == CHOICE_UPDATE_STOP_WORDS:
                # Rebuild the stop word list, using one out of two methods.

                print('Available options:')
                print(f'{SW_METHOD_LIST} - Load stopword list from file')
                print(f"{SW_METHOD_CROUCH} - Generate stopword list using Crouch's method")

                method_choice = int(input('Enter choice: '))
                if method_choice in (SW_METHOD_LIST, SW_METHOD_CROUCH):
                    # Load stop words using the desired method:
                    if method_choice == SW_METHOD_LIST:
                        self.stop_word_list = cleanup.load_stop_word_list(os.path.join(RAW_DATA_PATH, 'englishST.txt'))
                        print('Done.\n')
                    elif method_choice == SW_METHOD_CROUCH:
                        self.stop_word_list = cleanup.create_stop_word_list_by_frequency(self.collection)
                        print('Done.\n')

                    # Save new stopword list into file:
                    with open(STOPWORD_FILE_PATH, 'w') as f:
                        json.dump(self.stop_word_list, f)
                else:
                    print('Invalid choice.')

            elif action_choice == CHOICE_SET_MODEL:
                # Choose and set the retrieval model to use for searches.

                print()
                print('Available models:')
                print(f'{MODEL_BOOL_LIN} - Boolean model with linear search')
                print(f'{MODEL_BOOL_INV} - Boolean model with inverted lists')
                print(f'{MODEL_BOOL_SIG} - Boolean model with signature-based search')
                print(f'{MODEL_FUZZY} - Fuzzy set model')
                print(f'{MODEL_VECTOR} - Vector space model')
                model_choice = int(input('Enter choice: '))
                if model_choice == MODEL_BOOL_LIN:
                    self.model = models.LinearBooleanModel()
                elif model_choice == MODEL_BOOL_INV:
                    self.model = models.InvertedListBooleanModel()
                elif model_choice == MODEL_BOOL_SIG:
                    self.model = models.SignatureBasedBooleanModel()
                elif model_choice == MODEL_FUZZY:
                    self.model = models.FuzzySetModel()
                elif model_choice == MODEL_VECTOR:
                    self.model = models.VectorSpaceModel()
                else:
                    print('Invalid choice.')

            elif action_choice == CHOICE_SHOW_DOCUMENT:
                target_id = int(input('ID of the desired document:'))
                found = False
                for document in self.collection:
                    if document.document_id == target_id:
                        print(document.title)
                        print('-' * len(document.title))
                        print(document.raw_text)
                        found = True

                if not found:
                    print(f'Document #{target_id} not found!')

            elif action_choice == CHOICE_EXIT:
                break
            else:
                print('Invalid choice.')

            print()
            input('Press ENTER to continue...')
            print()

    def basic_query_search(self, query: str, stemming: bool, stop_word_filtering: bool) -> list:
        """
        Searches the collection for a query string. This method is "basic" in that it does not use any special algorithm
        to accelerate the search. It simply calculates all representations and matches them, returning a sorted list of
        the k most relevant documents and their scores.
        :param query: Query string
        :param stemming: Controls, whether stemming is used
        :param stop_word_filtering: Controls, whether stop-words are ignored in the search
        :return: List of tuples, where the first element is the relevance score and the second the corresponding
        document
        """
        query_representation = self.model.query_to_representation(query)
        document_representations = [self.model.document_to_representation(d, stop_word_filtering, stemming)
                                    for d in self.collection]
        scores = [self.model.match(dr, query_representation) for dr in document_representations]
        ranked_collection = sorted(zip(scores, self.collection), key=lambda x: x[0], reverse=True)
<<<<<<< HEAD
        # results = ranked_collection[:self.output_k]
=======
        results = ranked_collection[:self.output_k]
>>>>>>> fd245303
        results1 = [(score, doc) for score, doc in ranked_collection if score == 1.0]
        return results1

    def inverted_list_search(self, query: str, stemming: bool, stop_word_filtering: bool) -> list:
        """
        Fast Boolean query search for inverted lists.
        :param query: Query string
        :param stemming: Controls, whether stemming is used
        :param stop_word_filtering: Controls, whether stop-words are ignored in the search
        :return: List of tuples, where the first element is the relevance score and the second the corresponding
        document
        """
        # if not self.model.invertedList:
        for doc in self.collection:
            self.model.document_to_representation(doc, stop_word_filtering, stemming)

        query_representation = self.model.query_to_representation(query)
        matching_docs = self.model.match(None, query_representation)
        # print(matching_doc_ids)
<<<<<<< HEAD
        ranked_collection = sorted(zip(matching_docs, self.collection), key=lambda x: x[0], reverse=True)
        # results = ranked_collection[:self.output_k]
        results = [(score, doc) for score, doc in ranked_collection if score == 1.0]
=======
        results=[]
        for doc in self.collection:
            if doc.document_id in matching_doc_ids:
                results.append((1.0,doc))
        # print(results)
>>>>>>> fd245303
        return results
        # TODO: Implement this function (PR03)
        # raise NotImplementedError('To be implemented in PR04')

    def buckley_lewit_search(self, query: str, stemming: bool, stop_word_filtering: bool) -> list:
        """
        Fast query search for the Vector Space Model using the algorithm by Buckley & Lewit.
        :param query: Query string
        :param stemming: Controls, whether stemming is used
        :param stop_word_filtering: Controls, whether stop-words are ignored in the search
        :return: List of tuples, where the first element is the relevance score and the second the corresponding
        document
        """
        # TODO: Implement this function (PR04)
        raise NotImplementedError('To be implemented in PR04')

    def signature_search(self, query: str, stemming: bool, stop_word_filtering: bool) -> list:
        """
        Fast Boolean query search using signatures for quicker processing.
        :param query: Query string
        :param stemming: Controls, whether stemming is used
        :param stop_word_filtering: Controls, whether stop-words are ignored in the search
        :return: List of tuples, where the first element is the relevance score and the second the corresponding
        document
        """
        # TODO: Implement this function (PR04)
        raise NotImplementedError('To be implemented in PR04')

    def calculate_precision(self, query: str, result_list: list[tuple]) -> float:
        ground_truth = {} 
        # print(query)
        
        if query.startswith("(") or query.endswith(")"):
            query = query.replace("(", "").replace(")", "")
        # print (query)
        with open("raw_data/ground_truth.txt","r") as file:
            for lines in file:
                try:
                    term, ids = lines.split(' - ')
                    doc_id_list = list(map(int, ids.strip().split(', ')))
                    ground_truth[term.strip()] = doc_id_list
                except ValueError as e:
                    pass
        
        retrieved_docs = [t for t in result_list if t[0] == 1.0]
        retrieved_documentID = []
        for rd in retrieved_docs:
            retrieved_documentID.append((rd[1].document_id)+1)
        
        queries = re.findall(r'\w+|[&|,-]', query)
        releventDocumentInResult = []
        
        if(len(queries)==1):   
            query = queries[-1]
            if query not in ground_truth:
                return -1
            if len(retrieved_documentID) == 0:
                return -1
            # print(retrieved_documentID)
            # print(ground_truth[query])
            
            releventDocumentInResult = [docID for docID in retrieved_documentID if docID in ground_truth[query]]
            # print(releventDocumentInResult)

        elif(len(queries)==2):
            sign = queries[0]
            term = queries[1]
            
            if term not in ground_truth:
                return -1
            if len(retrieved_documentID) == 0:
                return -1
            # print(retrieved_documentID)
            
            releventDocumentInResult = [docID for docID in retrieved_documentID if docID not in ground_truth[term]]
            # print(releventDocumentInResult)
            
        elif(len(queries)==3):
            term1 = queries[0]
            sign = queries[1]
            term2 = queries[2]
            if term1 not in ground_truth or term2 not in ground_truth:
                return -1
            if len(retrieved_documentID) == 0:
                return -1
            releventDocumentInResult1 = [docID for docID in retrieved_documentID if docID in ground_truth[term1]]
           
            releventDocumentInResult2 = [docID for docID in retrieved_documentID if docID in ground_truth[term2]]
           
            if sign == '&':
                releventDocumentInResult = [docID for docID in releventDocumentInResult1 if docID in releventDocumentInResult2]
                # print(releventDocumentInResult)
            elif sign == '|':
                releventDocumentInResult = list(set(releventDocumentInResult1 + releventDocumentInResult2))
                # print(releventDocumentInResult)
            elif sign == '-':        
                releventDocumentInResult = [docID for docID in releventDocumentInResult1 if docID not in releventDocumentInResult2]
                # print(releventDocumentInResult)
            else :
                return -1
            
        return len(releventDocumentInResult)/len(retrieved_documentID)
        
        # TODO: Implement this function (PR03)
        # raise NotImplementedError('To be implemented in PR03')

    def calculate_recall(self, query: str, result_list: list[tuple]) -> float:
        ground_truth = {} 
        if query.startswith("(") or query.endswith(")"):
            query = query.replace("(", "").replace(")", "")
        # print (query)
        with open("raw_data/ground_truth.txt","r") as file:
            for lines in file:
                try:
                    term, ids = lines.split(' - ')
                    doc_id_list = list(map(int, ids.strip().split(', ')))
                    ground_truth[term.strip()] = doc_id_list
                except ValueError as e:
                    pass
        
        retrieved_docs = [t for t in result_list if t[0] == 1.0]
        retrieved_documentID = []
        for rd in retrieved_docs:
            retrieved_documentID.append((rd[1].document_id)+1)
 
        queries = re.findall(r'\w+|[&|,-]', query)
        releventDocumentInResult = []
        gt_length = 0
        if(len(queries)==1):   
            query = queries[-1]
            if query not in ground_truth:
                return -1
            if len(retrieved_documentID) == 0:
                return -1
            print(retrieved_documentID)
            # print(ground_truth[query])
            releventDocumentInResult = [docID for docID in retrieved_documentID if docID in ground_truth[query]]
            # print(releventDocumentInResult)
            gt_length = len(ground_truth[query])
        elif(len(queries)==2):
            sign = queries[0]
            term = queries[1]
            
            if term not in ground_truth:
                return -1
            if len(retrieved_documentID) == 0:
                return -1
            # print(retrieved_documentID)
            # print(ground_truth[term])
            releventDocumentInResult = [docID for docID in retrieved_documentID if docID not in ground_truth[term]]
            # print(releventDocumentInResult)
            gt_length = len(ground_truth[term])
            
        elif(len(queries)==3):
            term1 = queries[0]
            sign = queries[1]
            term2 = queries[2]
            if term1 not in ground_truth or term2 not in ground_truth:
                return -1
            if len(retrieved_documentID) == 0:
                return -1
            releventDocumentInResult1 = [docID for docID in retrieved_documentID if docID in ground_truth[term1]]
           
            releventDocumentInResult2 = [docID for docID in retrieved_documentID if docID in ground_truth[term2]]
            # print(retrieved_documentID)
            if sign == '&':
                releventDocumentInResult = [docID for docID in releventDocumentInResult1 if docID in releventDocumentInResult2]
                # print(releventDocumentInResult)
            elif sign == '|':
                releventDocumentInResult = list(set(releventDocumentInResult1 + releventDocumentInResult2))
                # print(releventDocumentInResult)
            elif sign == '-':        
                releventDocumentInResult = [docID for docID in releventDocumentInResult1 if docID not in releventDocumentInResult2]
                # print(releventDocumentInResult)
            else :
                return -1
            
            gt1 = len(ground_truth[term1])
            gt2 = len(ground_truth[term2])
            
            gt_length = gt1+gt2
            if gt_length == 0 :
                return -1
        return len(releventDocumentInResult)/gt_length
        # TODO: Implement this function (PR03)
        # raise NotImplementedError('To be implemented in PR03')


if __name__ == '__main__':
    irs = InformationRetrievalSystem()
    irs.main_menu()
    exit(0)<|MERGE_RESOLUTION|>--- conflicted
+++ resolved
@@ -228,11 +228,6 @@
                                     for d in self.collection]
         scores = [self.model.match(dr, query_representation) for dr in document_representations]
         ranked_collection = sorted(zip(scores, self.collection), key=lambda x: x[0], reverse=True)
-<<<<<<< HEAD
-        # results = ranked_collection[:self.output_k]
-=======
-        results = ranked_collection[:self.output_k]
->>>>>>> fd245303
         results1 = [(score, doc) for score, doc in ranked_collection if score == 1.0]
         return results1
 
@@ -252,17 +247,8 @@
         query_representation = self.model.query_to_representation(query)
         matching_docs = self.model.match(None, query_representation)
         # print(matching_doc_ids)
-<<<<<<< HEAD
         ranked_collection = sorted(zip(matching_docs, self.collection), key=lambda x: x[0], reverse=True)
-        # results = ranked_collection[:self.output_k]
         results = [(score, doc) for score, doc in ranked_collection if score == 1.0]
-=======
-        results=[]
-        for doc in self.collection:
-            if doc.document_id in matching_doc_ids:
-                results.append((1.0,doc))
-        # print(results)
->>>>>>> fd245303
         return results
         # TODO: Implement this function (PR03)
         # raise NotImplementedError('To be implemented in PR04')
