--- conflicted
+++ resolved
@@ -94,11 +94,7 @@
     def document_to_representation(self, document: Document, stopword_filtering=False, stemming=False):
         # print(stopword_filtering)
         terms = [term.lower() for term in document.terms]
-<<<<<<< HEAD
        
-=======
-
->>>>>>> fd245303
         if (stopword_filtering and stemming):
             terms = [term.lower() for term in document.filtered_terms]
             stemmed_term_list = []
@@ -136,10 +132,8 @@
        
     def match(self, document_representation, query_representation) -> float | list[float]:
 
-<<<<<<< HEAD
         relevant_docs = self._eval_query(query_representation)
-        # # Calculate similarity score as the number of matching terms
-        # print(relevant_docs)
+
         relevent_docsID = [key for key,values in relevant_docs.items()]
         relevent_docsID = sorted(relevent_docsID)
         
@@ -202,50 +196,6 @@
             return subquery_results
 
         return {} 
-=======
-    def match(self, document_representation, query_representation) -> float:
-        result = None
-        operator = None
-        term_set = None
-        nested_expression = []
-        for token in query_representation:
-            if token == '(':
-                nested_expression.append((result, operator))
-                result = None
-                operator = None
-            elif token == ')':
-                nested_result, nested_operator = nested_expression.pop()
-                if nested_result is not None:
-                    if result is None:
-                        result = nested_result
-                    elif nested_operator == '&':
-                        result &= nested_result
-                    elif nested_operator == '|':
-                        result |= nested_result
-                    elif nested_operator == '-':
-                        result -= nested_result
-            elif token in {'&', '|', '-'}:
-                operator = token
-                # print(operator)
-            else:
-                term_set = self.invertedList.get(token, set())
-                
-                if operator == '-' and result == None:
-                    term_set = self.all_docs - term_set 
-                    operator = None
-                        
-                if result is None:
-                    result = term_set
-                elif operator == '&':
-                    result &= term_set
-                elif operator == '|':
-                    result |= term_set
-                elif operator == '-':
-                    result -= term_set
-        self.invertedList = {}
-        print(result)
-        return result if result is not None else set()
->>>>>>> fd245303
 
         
         
